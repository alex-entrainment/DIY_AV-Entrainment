--- conflicted
+++ resolved
@@ -411,16 +411,13 @@
     memory_efficient=False,
     n_jobs=2,
 ):
-<<<<<<< HEAD
     """Generate swept notch noise with parameters transitioning from start to end.
 
     The ``initial_offset`` and ``post_offset`` parameters specify regions at the
     beginning and end of the file where no transition is applied, matching the
     behaviour of other transition helpers in this package.
     """
-=======
-    """Generate swept notch noise with parameters transitioning from start to end."""
->>>>>>> fe16c2d0
+
 
     start_audio, _ = _generate_swept_notch_arrays(
         duration_seconds,

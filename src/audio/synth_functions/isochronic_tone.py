"""Isochronic tone synthesis functions."""

import numpy as np
from .common import pan2, trapezoid_envelope_vectorized, calculate_transition_alpha


def isochronic_tone(duration, sample_rate=44100, **params):
    """Generate an isochronic tone with extended modulation options."""

    # Legacy amplitude/pan parameters
    base_amp = float(params.get('amp', 0.5))
    pan = float(params.get('pan', 0.0))

    # Extended parameters matching ``binaural_beat`` (glitch parameters omitted)
    ampL = float(params.get('ampL', base_amp))
    ampR = float(params.get('ampR', base_amp))
    baseFreq = float(params.get('baseFreq', 200.0))
    beatFreq = float(params.get('beatFreq', 4.0))  # Pulse rate
    force_mono = bool(params.get('forceMono', False))
    startPhaseL = float(params.get('startPhaseL', 0.0))
    startPhaseR = float(params.get('startPhaseR', 0.0))
    ampOscDepthL = float(params.get('ampOscDepthL', 0.0))
    ampOscFreqL = float(params.get('ampOscFreqL', 0.0))
    ampOscDepthR = float(params.get('ampOscDepthR', 0.0))
    ampOscFreqR = float(params.get('ampOscFreqR', 0.0))
    freqOscRangeL = float(params.get('freqOscRangeL', 0.0))
    freqOscFreqL = float(params.get('freqOscFreqL', 0.0))
    freqOscRangeR = float(params.get('freqOscRangeR', 0.0))
    freqOscFreqR = float(params.get('freqOscFreqR', 0.0))
    ampOscPhaseOffsetL = float(params.get('ampOscPhaseOffsetL', 0.0))
    ampOscPhaseOffsetR = float(params.get('ampOscPhaseOffsetR', 0.0))
    phaseOscFreq = float(params.get('phaseOscFreq', 0.0))
    phaseOscRange = float(params.get('phaseOscRange', 0.0))

    rampPercent = float(params.get('rampPercent', 0.2))
    gapPercent = float(params.get('gapPercent', 0.15))

    N = int(sample_rate * duration)
    if N <= 0:
        return np.zeros((0, 2))

    t = np.linspace(0, duration, N, endpoint=False)
    dt = 1.0 / sample_rate if N > 1 else duration

    # --- Instantaneous carrier frequencies (with vibrato) ---
    vibL = (freqOscRangeL / 2.0) * np.sin(2 * np.pi * freqOscFreqL * t)
    vibR = (freqOscRangeR / 2.0) * np.sin(2 * np.pi * freqOscFreqR * t)

    inst_freq_L = baseFreq + vibL
    inst_freq_R = baseFreq + vibR

    if force_mono:
        inst_freq_L[:] = baseFreq
        inst_freq_R[:] = baseFreq

    inst_freq_L = np.maximum(0.0, inst_freq_L)
    inst_freq_R = np.maximum(0.0, inst_freq_R)

    # --- Phase accumulation ---
    phase_inc_L = 2 * np.pi * inst_freq_L * dt
    phase_inc_R = 2 * np.pi * inst_freq_R * dt
    phase_L = startPhaseL + np.cumsum(np.concatenate(([0.0], phase_inc_L[:-1])))
    phase_R = startPhaseR + np.cumsum(np.concatenate(([0.0], phase_inc_R[:-1])))

    # --- Phase modulation ---
    if phaseOscFreq != 0.0 or phaseOscRange != 0.0:
        dphi = (phaseOscRange / 2.0) * np.sin(2 * np.pi * phaseOscFreq * t)
        phase_L -= dphi
        phase_R += dphi

    carrier_L = np.sin(phase_L)
    carrier_R = np.sin(phase_R)

    # --- Isochronic Envelope ---
    instantaneous_beat_freq = np.maximum(0.0, beatFreq) # Pulse rate, ensure non-negative
    beat_freq_array = np.full(N, instantaneous_beat_freq)

    # Calculate cycle length (period) of the pulse rate
    cycle_len_array = np.zeros_like(beat_freq_array)
    valid_beat_mask = beat_freq_array > 1e-9 # Avoid division by zero

    # Use np.errstate to suppress division by zero warnings for the masked elements
    with np.errstate(divide='ignore', invalid='ignore'):
        cycle_len_array[valid_beat_mask] = 1.0 / beat_freq_array[valid_beat_mask]
        # For beat_freq == 0, cycle_len_array remains 0

    # Calculate phase within the isochronic cycle (0 to 1 represents one full cycle)
    beat_phase_cycles = np.cumsum(beat_freq_array * dt)

    # Calculate time within the current cycle (handling beat_freq=0 where cycle_len=0)
    # Use modulo 1.0 on the cycle phase, then scale by cycle length
    t_in_cycle = np.mod(beat_phase_cycles, 1.0) * cycle_len_array
    t_in_cycle[~valid_beat_mask] = 0.0 # Set time to 0 if beat freq is zero

    # Generate the trapezoid envelope based on time within cycle
    iso_env = trapezoid_envelope_vectorized(t_in_cycle, cycle_len_array, rampPercent, gapPercent)

    # Apply envelope to carriers
    env_amp_L = 1.0 - ampOscDepthL * (0.5 * (1.0 + np.sin(2 * np.pi * ampOscFreqL * t + ampOscPhaseOffsetL)))
    env_amp_R = 1.0 - ampOscDepthR * (0.5 * (1.0 + np.sin(2 * np.pi * ampOscFreqR * t + ampOscPhaseOffsetR)))

    left = carrier_L * iso_env * env_amp_L * ampL
    right = carrier_R * iso_env * env_amp_R * ampR

    if pan != 0.0:
        # Apply additional panning if requested
        stereo = np.column_stack((left, right))
        stereo = pan2(stereo.mean(axis=1), pan=pan)
        left, right = stereo[:, 0], stereo[:, 1]

    audio = np.column_stack((left, right))

    # Note: Volume envelope (like ADSR/Linen) is applied *within* generate_voice_audio if specified there.
    # The trapezoid envelope is inherent to the isochronic tone generation itself.

    return audio.astype(np.float32)


def isochronic_tone_transition(duration, sample_rate=44100, initial_offset=0.0, post_offset=0.0, **params):
<<<<<<< HEAD
    """Transitioning version of :func:`isochronic_tone`."""

    base_amp = float(params.get('amp', 0.5))
    startAmpL = float(params.get('startAmpL', params.get('ampL', base_amp)))
    endAmpL = float(params.get('endAmpL', startAmpL))
    startAmpR = float(params.get('startAmpR', params.get('ampR', base_amp)))
    endAmpR = float(params.get('endAmpR', startAmpR))

    startBaseFreq = float(params.get('startBaseFreq', 200.0))
    endBaseFreq = float(params.get('endBaseFreq', startBaseFreq))
    startBeatFreq = float(params.get('startBeatFreq', 4.0))
    endBeatFreq = float(params.get('endBeatFreq', startBeatFreq))

    startForceMono = float(params.get('startForceMono', params.get('forceMono', 0.0)))
    endForceMono = float(params.get('endForceMono', startForceMono))
    startStartPhaseL = float(params.get('startStartPhaseL', params.get('startPhaseL', 0.0)))
    endStartPhaseL = float(params.get('endStartPhaseL', startStartPhaseL))
    startStartPhaseR = float(params.get('startStartPhaseR', params.get('startPhaseR', 0.0)))
    endStartPhaseR = float(params.get('endStartPhaseR', startStartPhaseR))

    startAODL = float(params.get('startAmpOscDepthL', params.get('ampOscDepthL', 0.0)))
    endAODL = float(params.get('endAmpOscDepthL', startAODL))
    startAOFL = float(params.get('startAmpOscFreqL', params.get('ampOscFreqL', 0.0)))
    endAOFL = float(params.get('endAmpOscFreqL', startAOFL))
    startAODR = float(params.get('startAmpOscDepthR', params.get('ampOscDepthR', 0.0)))
    endAODR = float(params.get('endAmpOscDepthR', startAODR))
    startAOFR = float(params.get('startAmpOscFreqR', params.get('ampOscFreqR', 0.0)))
    endAOFR = float(params.get('endAmpOscFreqR', startAOFR))
    startAmpOscPhaseOffsetL = float(params.get('startAmpOscPhaseOffsetL', params.get('ampOscPhaseOffsetL', 0.0)))
    endAmpOscPhaseOffsetL = float(params.get('endAmpOscPhaseOffsetL', startAmpOscPhaseOffsetL))
    startAmpOscPhaseOffsetR = float(params.get('startAmpOscPhaseOffsetR', params.get('ampOscPhaseOffsetR', 0.0)))
    endAmpOscPhaseOffsetR = float(params.get('endAmpOscPhaseOffsetR', startAmpOscPhaseOffsetR))

    startFORL = float(params.get('startFreqOscRangeL', params.get('freqOscRangeL', 0.0)))
    endFORL = float(params.get('endFreqOscRangeL', startFORL))
    startFOFL = float(params.get('startFreqOscFreqL', params.get('freqOscFreqL', 0.0)))
    endFOFL = float(params.get('endFreqOscFreqL', startFOFL))
    startFORR = float(params.get('startFreqOscRangeR', params.get('freqOscRangeR', 0.0)))
    endFORR = float(params.get('endFreqOscRangeR', startFORR))
    startFOFR = float(params.get('startFreqOscFreqR', params.get('freqOscFreqR', 0.0)))
    endFOFR = float(params.get('endFreqOscFreqR', startFOFR))

    startPOF = float(params.get('startPhaseOscFreq', params.get('phaseOscFreq', 0.0)))
    endPOF = float(params.get('endPhaseOscFreq', startPOF))
    startPOR = float(params.get('startPhaseOscRange', params.get('phaseOscRange', 0.0)))
    endPOR = float(params.get('endPhaseOscRange', startPOR))

    rampPercent = float(params.get('rampPercent', 0.2))
    gapPercent = float(params.get('gapPercent', 0.15))
    pan = float(params.get('pan', 0.0))
=======
    """Isochronic tone where every parameter can transition over time."""
    startAmp = float(params.get('startAmp', params.get('amp', 0.5)))
    endAmp = float(params.get('endAmp', startAmp))
    startBaseFreq = float(params.get('startBaseFreq', params.get('baseFreq', 200.0)))
    endBaseFreq = float(params.get('endBaseFreq', startBaseFreq))
    startBeatFreq = float(params.get('startBeatFreq', params.get('beatFreq', 4.0)))
    endBeatFreq = float(params.get('endBeatFreq', startBeatFreq))
    startRampPercent = float(params.get('startRampPercent', params.get('rampPercent', 0.2)))
    endRampPercent = float(params.get('endRampPercent', startRampPercent))
    startGapPercent = float(params.get('startGapPercent', params.get('gapPercent', 0.15)))
    endGapPercent = float(params.get('endGapPercent', startGapPercent))
    startPan = float(params.get('startPan', params.get('pan', 0.0)))
    endPan = float(params.get('endPan', startPan))
>>>>>>> deea7387

    N = int(sample_rate * duration)
    if N <= 0:
        return np.zeros((0, 2))

    t = np.linspace(0, duration, N, endpoint=False)

    curve = params.get('transition_curve', 'linear')
    alpha = calculate_transition_alpha(duration, sample_rate, initial_offset, post_offset, curve)

    # --- Interpolate Parameters ---
    base_freq_array = startBaseFreq + (endBaseFreq - startBaseFreq) * alpha
<<<<<<< HEAD
    beat_freq_array = startBeatFreq + (endBeatFreq - startBeatFreq) * alpha
=======
    beat_freq_array = startBeatFreq + (endBeatFreq - startBeatFreq) * alpha  # Pulse rate
    amp_array = startAmp + (endAmp - startAmp) * alpha
    ramp_percent_array = startRampPercent + (endRampPercent - startRampPercent) * alpha
    gap_percent_array = startGapPercent + (endGapPercent - startGapPercent) * alpha
    pan_array = startPan + (endPan - startPan) * alpha
>>>>>>> deea7387

    # Ensure frequencies are non-negative
    instantaneous_carrier_freq_array = np.maximum(0.0, base_freq_array)
    instantaneous_beat_freq_array = np.maximum(0.0, beat_freq_array)
    ramp_percent_array = np.clip(ramp_percent_array, 0.0, 1.0)
    gap_percent_array = np.clip(gap_percent_array, 0.0, 1.0)
    pan_array = np.clip(pan_array, -1.0, 1.0)

    # --- Carrier Wave (Time-Varying Frequency with vibrato) ---
    dt = 1.0 / sample_rate if N > 1 else duration

    vibL = (startFORL + (endFORL - startFORL) * alpha) / 2.0
    vibL *= np.sin(2 * np.pi * (startFOFL + (endFOFL - startFOFL) * alpha) * t)
    vibR = (startFORR + (endFORR - startFORR) * alpha) / 2.0
    vibR *= np.sin(2 * np.pi * (startFOFR + (endFOFR - startFOFR) * alpha) * t)

    inst_freq_L = instantaneous_carrier_freq_array + vibL
    inst_freq_R = instantaneous_carrier_freq_array + vibR

    force_mono_arr = startForceMono + (endForceMono - startForceMono) * alpha
    mono_mask = force_mono_arr > 0.5
    inst_freq_L[mono_mask] = instantaneous_carrier_freq_array[mono_mask]
    inst_freq_R[mono_mask] = instantaneous_carrier_freq_array[mono_mask]

    inst_freq_L = np.maximum(0.0, inst_freq_L)
    inst_freq_R = np.maximum(0.0, inst_freq_R)

    phase_inc_L = 2 * np.pi * inst_freq_L * dt
    phase_inc_R = 2 * np.pi * inst_freq_R * dt
    phase_L = (startStartPhaseL + (endStartPhaseL - startStartPhaseL) * alpha)
    phase_R = (startStartPhaseR + (endStartPhaseR - startStartPhaseR) * alpha)
    phase_L = phase_L + np.cumsum(np.concatenate(([0.0], phase_inc_L[:-1])))
    phase_R = phase_R + np.cumsum(np.concatenate(([0.0], phase_inc_R[:-1])))

    pOF_arr = startPOF + (endPOF - startPOF) * alpha
    pOR_arr = startPOR + (endPOR - startPOR) * alpha
    if np.any(pOF_arr != 0.0) or np.any(pOR_arr != 0.0):
        dphi = (pOR_arr / 2.0) * np.sin(2 * np.pi * pOF_arr * t)
        phase_L -= dphi
        phase_R += dphi

    carrier_L = np.sin(phase_L)
    carrier_R = np.sin(phase_R)

    # --- Isochronic Envelope (Time-Varying Pulse Rate) ---
    # Calculate time-varying cycle length
    cycle_len_array = np.zeros_like(instantaneous_beat_freq_array)
    valid_beat_mask = instantaneous_beat_freq_array > 1e-9

    with np.errstate(divide='ignore', invalid='ignore'):
        cycle_len_array[valid_beat_mask] = 1.0 / instantaneous_beat_freq_array[valid_beat_mask]

    # Calculate phase within the isochronic cycle (using time-varying pulse rate)
    beat_phase_cycles = np.cumsum(instantaneous_beat_freq_array * dt)

    # Calculate time within the current cycle (using time-varying cycle length)
    t_in_cycle = np.mod(beat_phase_cycles, 1.0) * cycle_len_array
    t_in_cycle[~valid_beat_mask] = 0.0

<<<<<<< HEAD
    # Generate the trapezoid envelope
    iso_env = trapezoid_envelope_vectorized(t_in_cycle, cycle_len_array, rampPercent, gapPercent)
=======
    # Generate the trapezoid envelope using time-varying ramp/gap settings
    iso_env = trapezoid_envelope_vectorized(t_in_cycle, cycle_len_array, ramp_percent_array, gap_percent_array)
>>>>>>> deea7387

    env_amp_L = 1.0 - (startAODL + (endAODL - startAODL) * alpha) * (
        0.5 * (1.0 + np.sin(2 * np.pi * (startAOFL + (endAOFL - startAOFL) * alpha) * t +
                           (startAmpOscPhaseOffsetL + (endAmpOscPhaseOffsetL - startAmpOscPhaseOffsetL) * alpha)))
    )
    env_amp_R = 1.0 - (startAODR + (endAODR - startAODR) * alpha) * (
        0.5 * (1.0 + np.sin(2 * np.pi * (startAOFR + (endAOFR - startAOFR) * alpha) * t +
                           (startAmpOscPhaseOffsetR + (endAmpOscPhaseOffsetR - startAmpOscPhaseOffsetR) * alpha)))
    )

    ampL_arr = startAmpL + (endAmpL - startAmpL) * alpha
    ampR_arr = startAmpR + (endAmpR - startAmpR) * alpha

    left = carrier_L * iso_env * env_amp_L * ampL_arr
    right = carrier_R * iso_env * env_amp_R * ampR_arr

<<<<<<< HEAD
    if pan != 0.0:
        stereo = np.column_stack((left, right))
        stereo = pan2(stereo.mean(axis=1), pan=pan)
        left, right = stereo[:, 0], stereo[:, 1]

    audio = np.column_stack((left, right))
=======
    # Apply overall amplitude
    output_mono = mono_signal * amp_array

    # Variable panning
    angle = (pan_array + 1.0) * np.pi / 4.0
    left_gain = np.cos(angle)
    right_gain = np.sin(angle)
    audio = np.column_stack((output_mono * left_gain, output_mono * right_gain))
>>>>>>> deea7387

    # Note: Volume envelope (like ADSR/Linen) is applied *within* generate_voice_audio if specified there.

    return audio.astype(np.float32)<|MERGE_RESOLUTION|>--- conflicted
+++ resolved
@@ -117,7 +117,7 @@
 
 
 def isochronic_tone_transition(duration, sample_rate=44100, initial_offset=0.0, post_offset=0.0, **params):
-<<<<<<< HEAD
+
     """Transitioning version of :func:`isochronic_tone`."""
 
     base_amp = float(params.get('amp', 0.5))
@@ -168,21 +168,7 @@
     rampPercent = float(params.get('rampPercent', 0.2))
     gapPercent = float(params.get('gapPercent', 0.15))
     pan = float(params.get('pan', 0.0))
-=======
-    """Isochronic tone where every parameter can transition over time."""
-    startAmp = float(params.get('startAmp', params.get('amp', 0.5)))
-    endAmp = float(params.get('endAmp', startAmp))
-    startBaseFreq = float(params.get('startBaseFreq', params.get('baseFreq', 200.0)))
-    endBaseFreq = float(params.get('endBaseFreq', startBaseFreq))
-    startBeatFreq = float(params.get('startBeatFreq', params.get('beatFreq', 4.0)))
-    endBeatFreq = float(params.get('endBeatFreq', startBeatFreq))
-    startRampPercent = float(params.get('startRampPercent', params.get('rampPercent', 0.2)))
-    endRampPercent = float(params.get('endRampPercent', startRampPercent))
-    startGapPercent = float(params.get('startGapPercent', params.get('gapPercent', 0.15)))
-    endGapPercent = float(params.get('endGapPercent', startGapPercent))
-    startPan = float(params.get('startPan', params.get('pan', 0.0)))
-    endPan = float(params.get('endPan', startPan))
->>>>>>> deea7387
+
 
     N = int(sample_rate * duration)
     if N <= 0:
@@ -195,15 +181,13 @@
 
     # --- Interpolate Parameters ---
     base_freq_array = startBaseFreq + (endBaseFreq - startBaseFreq) * alpha
-<<<<<<< HEAD
-    beat_freq_array = startBeatFreq + (endBeatFreq - startBeatFreq) * alpha
-=======
+
     beat_freq_array = startBeatFreq + (endBeatFreq - startBeatFreq) * alpha  # Pulse rate
     amp_array = startAmp + (endAmp - startAmp) * alpha
     ramp_percent_array = startRampPercent + (endRampPercent - startRampPercent) * alpha
     gap_percent_array = startGapPercent + (endGapPercent - startGapPercent) * alpha
     pan_array = startPan + (endPan - startPan) * alpha
->>>>>>> deea7387
+
 
     # Ensure frequencies are non-negative
     instantaneous_carrier_freq_array = np.maximum(0.0, base_freq_array)
@@ -263,13 +247,9 @@
     t_in_cycle = np.mod(beat_phase_cycles, 1.0) * cycle_len_array
     t_in_cycle[~valid_beat_mask] = 0.0
 
-<<<<<<< HEAD
     # Generate the trapezoid envelope
     iso_env = trapezoid_envelope_vectorized(t_in_cycle, cycle_len_array, rampPercent, gapPercent)
-=======
-    # Generate the trapezoid envelope using time-varying ramp/gap settings
-    iso_env = trapezoid_envelope_vectorized(t_in_cycle, cycle_len_array, ramp_percent_array, gap_percent_array)
->>>>>>> deea7387
+
 
     env_amp_L = 1.0 - (startAODL + (endAODL - startAODL) * alpha) * (
         0.5 * (1.0 + np.sin(2 * np.pi * (startAOFL + (endAOFL - startAOFL) * alpha) * t +
@@ -286,23 +266,12 @@
     left = carrier_L * iso_env * env_amp_L * ampL_arr
     right = carrier_R * iso_env * env_amp_R * ampR_arr
 
-<<<<<<< HEAD
     if pan != 0.0:
         stereo = np.column_stack((left, right))
         stereo = pan2(stereo.mean(axis=1), pan=pan)
         left, right = stereo[:, 0], stereo[:, 1]
 
     audio = np.column_stack((left, right))
-=======
-    # Apply overall amplitude
-    output_mono = mono_signal * amp_array
-
-    # Variable panning
-    angle = (pan_array + 1.0) * np.pi / 4.0
-    left_gain = np.cos(angle)
-    right_gain = np.sin(angle)
-    audio = np.column_stack((output_mono * left_gain, output_mono * right_gain))
->>>>>>> deea7387
 
     # Note: Volume envelope (like ADSR/Linen) is applied *within* generate_voice_audio if specified there.
 

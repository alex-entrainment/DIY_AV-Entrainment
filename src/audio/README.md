--- conflicted
+++ resolved
@@ -31,7 +31,7 @@
 
 ## Quick Start
 
-<<<<<<< HEAD
+
 1. **GUI mode**  
    ```bash
    python main.py
@@ -44,24 +44,6 @@
    data = load_track_from_json("my_track.json")
    generate_wav(data, "output.wav")
    ```
-=======
-### GUI Mode
-```bash
-python main.py
-```
-- Load or create a JSON track.
-- Add **Steps**, each with one or more **Voices**.
-- Click **Generate WAV**.
-
-### Code Mode
-```python
-from sound_creator import load_track_from_json, assemble_track_from_data, write_track_to_wav
-
-data = load_track_from_json("my_track.json")
-audio = assemble_track_from_data(data, sample_rate=44100, crossfade_duration=1.0)
-write_track_to_wav(audio, "output.wav", sample_rate=44100)
-```
->>>>>>> 2f883fed
 
 ---
 

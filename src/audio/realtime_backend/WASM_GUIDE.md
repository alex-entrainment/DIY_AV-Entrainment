# WebAssembly Guide

This document explains how to compile the Rust based realtime DSP backend into a WebAssembly component and use it for high speed Web Audio.

## Prerequisites

- Rust toolchain (stable or nightly)
- [`wasm-pack`](https://rustwasm.github.io/wasm-pack/installer/)
- `wasm32-unknown-unknown` target installed via `rustup target add wasm32-unknown-unknown`
- A modern JavaScript bundler or build tool (e.g. Vite, Webpack)

## Building the WASM module

1. Navigate to the realtime backend crate:

   ```bash
   cd src/audio/realtime_backend
   ```

2. Build with `wasm-pack` (using the `web` feature):

   ```bash
   wasm-pack build --target web --release --no-default-features --features web
   ```

   This generates a `pkg/` directory containing `realtime_backend.js` and `realtime_backend_bg.wasm`.

3. Copy the contents of `pkg/` into your web application's source directory or serve them directly.

## Using in the Browser

Import the generated module and initialize it before starting audio playback:

```javascript
import init, {
  start_stream,
  stop_stream,
  pause_stream,
  resume_stream,
  current_step,
  elapsed_samples
} from './realtime_backend.js';

async function initAudio(trackJson, sampleRate) {
  await init(); // loads realtime_backend_bg.wasm
<<<<<<< HEAD
  await start_stream(JSON.stringify(trackJson), trackJson.global.sample_rate);
=======
  // begin playback 10 seconds into the track
  await start_stream(JSON.stringify(trackJson), sampleRate, 10.0);
>>>>>>> 6b6dd910
}
```

The exported functions mirror the Python bindings. `start_stream` begins playback using the Web Audio API under the hood, while `stop_stream` halts it.
`pause_stream` temporarily silences output without losing playback position and `resume_stream` continues from where it left off. You can poll progress using `current_step()` and `elapsed_samples()`.

### Performance Notes

WebAssembly allows the DSP routines to run at near-native speed in the browser. For best results, ensure the audio worklet thread is not blocked by heavy JavaScript processing. The recommended setup uses an `AudioWorklet` that reads from a shared ring buffer filled by the WASM engine. This avoids repeated `Float32Array` allocations and lowers latency compared to a `ScriptProcessor` based approach.

### Limitations

- Only the implemented voices in `realtime_backend` are available.
- Browser security policies may require user interaction before audio can start.

Refer to `REALTIME_BACKEND_PLAN.md` for the remaining tasks and planned features.
<|MERGE_RESOLUTION|>--- conflicted
+++ resolved
@@ -43,12 +43,9 @@
 
 async function initAudio(trackJson, sampleRate) {
   await init(); // loads realtime_backend_bg.wasm
-<<<<<<< HEAD
+
   await start_stream(JSON.stringify(trackJson), trackJson.global.sample_rate);
-=======
-  // begin playback 10 seconds into the track
-  await start_stream(JSON.stringify(trackJson), sampleRate, 10.0);
->>>>>>> 6b6dd910
+
 }
 ```
 

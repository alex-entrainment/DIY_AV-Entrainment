use clap::{Parser, Subcommand, Args as ClapArgs};
use realtime_backend::models::TrackData;
use realtime_backend::scheduler::TrackScheduler;
use realtime_backend::command::Command;
use realtime_backend::audio_io;
use realtime_backend::config::{CONFIG, BackendConfig};
use ringbuf::HeapRb;
use ringbuf::traits::{Split, Producer};
use crossbeam::channel::unbounded;
use cpal::traits::{DeviceTrait, HostTrait};

/// CLI for streaming or rendering a track using the realtime backend
#[derive(Parser)]
#[command(author, version, about)]
struct Cli {
    #[command(subcommand)]
    command: Commands,
}

#[derive(Subcommand)]
enum Commands {
    /// Stream or render a track JSON file
    Run(RunArgs),
    /// Generate a default config file and exit
    GenerateConfig(ConfigArgs),
}

#[derive(ClapArgs)]
struct RunArgs {
    /// Path to the track JSON file
    #[arg(long)]
    path: String,
    /// Generate the full track to the output file instead of streaming
    #[arg(long, default_value_t = false)]
    generate: bool,
    /// Enable GPU accelerated mixing (requires building with `--features gpu`)
    #[arg(long, default_value_t = false)]
    gpu: bool,
    /// Start playback from this time in seconds
    #[arg(long, default_value_t = 0.0)]
    start: f64,
}

#[derive(ClapArgs)]
struct ConfigArgs {
    /// Output path for the generated configuration
    #[arg(long, default_value = "config.toml")]
    out: String,
}

fn main() -> Result<(), Box<dyn std::error::Error>> {
    let cli = Cli::parse();
    match cli.command {
        Commands::Run(args) => run_command(args)?,
        Commands::GenerateConfig(cfg) => {
            BackendConfig::generate_default(&cfg.out)?;
            println!("Generated default config at {}", cfg.out);
        }
    }
    Ok(())
}

fn run_command(args: RunArgs) -> Result<(), Box<dyn std::error::Error>> {
    let json_str = std::fs::read_to_string(&args.path)?;
    let track_data: TrackData = serde_json::from_str(&json_str)?;

    if args.generate {
        let out_name = track_data
            .global_settings
            .output_filename
            .clone()
            .ok_or("outputFilename missing in global settings")?;
        let out_path = if std::path::Path::new(&out_name).is_absolute() {
            std::path::PathBuf::from(&out_name)
        } else {
            CONFIG.output_dir.join(&out_name)
        };
        render_full_wav(track_data, out_path.to_str().unwrap(), args.gpu)?;
        println!("Generated full track at {}", out_path.display());
        return Ok(());
    }

    let host = cpal::default_host();
    let device = host
        .default_output_device()
        .ok_or("no output device")?;
    let cfg = device.default_output_config()?;
    let stream_rate = cfg.sample_rate().0;

<<<<<<< HEAD
    let mut scheduler = TrackScheduler::new(track_data, stream_rate);
    // GPU acceleration is reserved for file generation. Disable it during
    // realtime streaming to avoid extra overhead.
    scheduler.gpu_enabled = false;
=======
    let mut scheduler = TrackScheduler::new_with_start(track_data, stream_rate, args.start);
    scheduler.gpu_enabled = if args.gpu { true } else { CONFIG.gpu };
>>>>>>> d7bc4e05
    let rb = HeapRb::<Command>::new(1024);
    let (mut prod, cons) = rb.split();
    let (tx, rx) = unbounded();
    let rx_thread = rx.clone();

    std::thread::spawn(move || {
        audio_io::run_audio_stream(scheduler, cons, rx_thread);
    });

    println!("Streaming {}...", args.path);
    println!("Controls: p = toggle pause/resume, q = quit");
    ctrlc::set_handler({
        let tx = tx.clone();
        move || {
            let _ = tx.send(());
        }
    })?;

    let input_thread = std::thread::spawn(move || {
        let stdin = std::io::stdin();
        let mut paused = false;
        loop {
            let mut buf = String::new();
            if stdin.read_line(&mut buf).is_err() {
                continue;
            }
            match buf.trim() {
                "p" => {
                    paused = !paused;
                    let _ = prod.try_push(Command::SetPaused(paused));
                    if paused {
                        println!("Paused");
                    } else {
                        println!("Resumed");
                    }
                }
                "q" => {
                    let _ = tx.send(());
                    break;
                }
                _ => {
                    println!("p = pause/resume, q = quit");
                }
            }
        }
    });

    let _ = rx.recv();
    let _ = input_thread.join();
    Ok(())
}

fn render_full_wav(
    track_data: TrackData,
    out_path: &str,
    gpu: bool,
) -> Result<(), Box<dyn std::error::Error>> {
    use hound::{WavSpec, WavWriter, SampleFormat};
    let sample_rate = track_data.global_settings.sample_rate;
    let mut scheduler = TrackScheduler::new(track_data.clone(), sample_rate);
    // Use the GPU when rendering if requested by the caller. Streaming never
    // enables GPU acceleration.
    scheduler.gpu_enabled = gpu;
    let target_frames: usize = track_data
        .steps
        .iter()
        .map(|s| (s.duration * sample_rate as f64) as usize)
        .sum();

    let spec = WavSpec {
        channels: 2,
        sample_rate,
        bits_per_sample: 16,
        sample_format: SampleFormat::Int,
    };

    let output_path = if std::path::Path::new(out_path).is_absolute() {
        std::path::PathBuf::from(out_path)
    } else {
        CONFIG.output_dir.join(out_path)
    };

    if let Some(parent) = output_path.parent() {
        std::fs::create_dir_all(parent)?;
    }

    let mut writer = WavWriter::create(&output_path, spec)?;
    let start_time = std::time::Instant::now();
    let mut remaining = target_frames;
    let mut buffer = vec![0.0f32; 512 * 2];
    while remaining > 0 {
        let frames = 512.min(remaining);
        buffer.resize(frames * 2, 0.0);
        scheduler.process_block(&mut buffer);
        for sample in &buffer[..frames * 2] {
            let s = (sample.clamp(-1.0, 1.0) * i16::MAX as f32) as i16;
            writer.write_sample(s)?;
        }
        remaining -= frames;
    }

    writer.finalize()?;
    let elapsed = start_time.elapsed().as_secs_f32();
    println!("Total generation time: {:.2}s", elapsed);
    Ok(())
}<|MERGE_RESOLUTION|>--- conflicted
+++ resolved
@@ -87,15 +87,11 @@
     let cfg = device.default_output_config()?;
     let stream_rate = cfg.sample_rate().0;
 
-<<<<<<< HEAD
+
     let mut scheduler = TrackScheduler::new(track_data, stream_rate);
     // GPU acceleration is reserved for file generation. Disable it during
     // realtime streaming to avoid extra overhead.
     scheduler.gpu_enabled = false;
-=======
-    let mut scheduler = TrackScheduler::new_with_start(track_data, stream_rate, args.start);
-    scheduler.gpu_enabled = if args.gpu { true } else { CONFIG.gpu };
->>>>>>> d7bc4e05
     let rb = HeapRb::<Command>::new(1024);
     let (mut prod, cons) = rb.split();
     let (tx, rx) = unbounded();

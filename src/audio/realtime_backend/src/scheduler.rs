use crate::dsp::noise_flanger::generate_swept_notch_noise;
use crate::dsp::{generate_brown_noise_samples, generate_pink_noise_samples};
use crate::models::{StepData, TrackData};
use crate::voices::voices_for_step;
use crate::gpu::GpuMixer;
use crate::config::CONFIG;
use std::fs::File;

use symphonia::core::audio::SampleBuffer;
use symphonia::core::codecs::DecoderOptions;
use symphonia::core::errors::Error as SymphoniaError;
use symphonia::core::formats::FormatOptions;
use symphonia::core::io::MediaSourceStream;
use symphonia::core::meta::MetadataOptions;
use symphonia::core::probe::Hint;
use symphonia::default::{get_codecs, get_probe};
pub trait Voice: Send + Sync {
    fn process(&mut self, output: &mut [f32]);
    fn is_finished(&self) -> bool;
}

#[derive(Clone, Copy)]
pub enum CrossfadeCurve {
    Linear,
    EqualPower,
}

impl CrossfadeCurve {
    fn gains(self, ratio: f32) -> (f32, f32) {
        match self {
            CrossfadeCurve::Linear => (1.0 - ratio, ratio),
            CrossfadeCurve::EqualPower => {
                let theta = ratio * std::f32::consts::FRAC_PI_2;
                (theta.cos(), theta.sin())
            }
        }
    }
}

fn steps_have_continuous_voices(a: &StepData, b: &StepData) -> bool {
    if a.voices.len() != b.voices.len() {
        return false;
    }

    for (va, vb) in a.voices.iter().zip(&b.voices) {
        if va.synth_function_name != vb.synth_function_name {
            return false;
        }
        if va.params != vb.params {
            return false;
        }
        if va.is_transition != vb.is_transition {
            return false;
        }
    }

    true
}

pub struct TrackScheduler {
    pub track: TrackData,
    pub current_sample: usize,
    pub current_step: usize,
    pub active_voices: Vec<Box<dyn Voice>>,
    pub next_voices: Vec<Box<dyn Voice>>,
    pub sample_rate: f32,
    pub crossfade_samples: usize,
    pub current_crossfade_samples: usize,
    pub crossfade_curve: CrossfadeCurve,
    pub crossfade_envelope: Vec<f32>,
    pub next_step_sample: usize,
    pub crossfade_active: bool,
    pub absolute_sample: u64,
    pub clips: Vec<LoadedClip>,
    pub background_noise: Option<BackgroundNoise>,
    pub scratch: Vec<f32>,
    /// Whether GPU accelerated mixing should be used when available
    pub gpu_enabled: bool,
    pub voice_gain: f32,
    pub noise_gain: f32,
    pub clip_gain: f32,
    #[cfg(feature = "gpu")]
    pub gpu: GpuMixer,
}

pub struct LoadedClip {
    samples: Vec<f32>,
    start_sample: usize,
    position: usize,
    gain: f32,
}

pub struct BackgroundNoise {
    samples: Vec<f32>,
    position: usize,
    gain: f32,
}

use crate::command::Command;

fn load_clip_file(path: &str, sample_rate: u32) -> Result<Vec<f32>, Box<dyn std::error::Error>> {
    let file = File::open(path)?;
    let mss = MediaSourceStream::new(Box::new(file), Default::default());
    let probed = get_probe().format(
        &Hint::new(),
        mss,
        &FormatOptions::default(),
        &MetadataOptions::default(),
    )?;
    let mut format = probed.format;
    let track = format.default_track().ok_or("no default track")?;
    let mut decoder = get_codecs().make(&track.codec_params, &DecoderOptions::default())?;
    let src_rate = track
        .codec_params
        .sample_rate
        .ok_or("unknown sample rate")?;
    let channels = track
        .codec_params
        .channels
        .ok_or("unknown channel count")?
        .count();

    let mut sample_buf: Option<SampleBuffer<f32>> = None;
    let mut samples: Vec<f32> = Vec::new();
    loop {
        let packet = match format.next_packet() {
            Ok(packet) => packet,
            Err(SymphoniaError::IoError(_)) => break,
            Err(SymphoniaError::ResetRequired) => {
                decoder.reset();
                continue;
            }
            Err(e) => return Err(Box::new(e)),
        };
        let decoded = decoder.decode(&packet)?;
        if sample_buf.is_none() {
            sample_buf = Some(SampleBuffer::<f32>::new(
                decoded.capacity() as u64,
                *decoded.spec(),
            ));
        }
        let sbuf = sample_buf.as_mut().unwrap();
        sbuf.copy_interleaved_ref(decoded);
        let data = sbuf.samples();
        for frame in data.chunks(channels) {
            let l = frame[0];
            let r = if channels > 1 { frame[1] } else { frame[0] };
            samples.push(l);
            samples.push(r);
        }
    }
    if src_rate != sample_rate {
        samples = resample_linear_stereo(&samples, src_rate, sample_rate);
    }
    Ok(samples)
}

fn resample_linear_stereo(input: &[f32], src_rate: u32, dst_rate: u32) -> Vec<f32> {
    if src_rate == dst_rate || input.is_empty() {
        return input.to_vec();
    }
    let frames = input.len() / 2;
    let duration = frames as f64 / src_rate as f64;
    let out_frames = (duration * dst_rate as f64).round() as usize;
    let mut out = vec![0.0f32; out_frames * 2];
    for i in 0..out_frames {
        let t = i as f64 / dst_rate as f64;
        let pos = t * src_rate as f64;
        let idx = pos.floor() as usize;
        let frac = pos - idx as f64;
        let idx2 = if idx + 1 < frames { idx + 1 } else { idx };
        for ch in 0..2 {
            let x0 = input[idx * 2 + ch];
            let x1 = input[idx2 * 2 + ch];
            out[i * 2 + ch] = ((1.0 - frac) * x0 as f64 + frac * x1 as f64) as f32;
        }
    }
    out
}

impl TrackScheduler {
    pub fn new(track: TrackData, device_rate: u32) -> Self {
        let sample_rate = device_rate as f32;
        let crossfade_samples =
            (track.global_settings.crossfade_duration * sample_rate as f64) as usize;
        let crossfade_curve = match track.global_settings.crossfade_curve.as_str() {
            "equal_power" => CrossfadeCurve::EqualPower,
            _ => CrossfadeCurve::Linear,
        };
        let mut clips = Vec::new();
        let cfg = &CONFIG;
        for c in &track.clips {
            if let Ok(samples) = load_clip_file(&c.file_path, device_rate) {
                clips.push(LoadedClip {
                    samples,
                    start_sample: (c.start * sample_rate as f64) as usize,
                    position: 0,
                    gain: c.amp * cfg.clip_gain,
                });
            }
        }

        let background_noise = if let Some(noise_cfg) = &track.background_noise {
            if !noise_cfg.file_path.is_empty() && noise_cfg.file_path.ends_with(".noise") {
                if let Ok(params) = crate::noise_params::load_noise_params(&noise_cfg.file_path) {
                    let total_duration: f64 = track.steps.iter().map(|s| s.duration).sum();
                    let samples = {
                        let lfo_freq = if params.transition {
                            params.start_lfo_freq
                        } else if params.lfo_freq != 0.0 {
                            params.lfo_freq
                        } else {
                            1.0 / 12.0
                        };
                        let sweeps: Vec<(f32, f32)> = if !params.sweeps.is_empty() {
                            params
                                .sweeps
                                .iter()
                                .map(|sw| (sw.start_min.max(1.0), sw.start_max.max(sw.start_min + 1.0)))
                                .collect()
                        } else {
                            vec![(1000.0, 10000.0)]
                        };
                        let qs = vec![25.0; sweeps.len()];
                        let casc = vec![10usize; sweeps.len()];
                        generate_swept_notch_noise(
                            total_duration as f32,
                            device_rate,
                            lfo_freq,
                            &sweeps,
                            &qs,
                            &casc,
                            params.start_lfo_phase_offset_deg,
                            params.start_intra_phase_offset_deg,
                            &params.noise_type,
                            &params.lfo_waveform,
                        )
                    };
                    let mut stereo = Vec::with_capacity(samples.len() * 2);
                    for s in samples {
                        stereo.push(s);
                        stereo.push(s);
                    }
                    Some(BackgroundNoise {
                        samples: stereo,
                        position: 0,
                        gain: noise_cfg.amp,
                    })
                } else {
                    None
                }
            } else {
                None
            }
<<<<<<< HEAD
=======
            Some(BackgroundNoise {
                samples: stereo,
                position: 0,
                gain: noise_cfg.amp * cfg.noise_gain,
            })
>>>>>>> 51de7590
        } else {
            None
        };

        Self {
            track,
            current_sample: 0,
            current_step: 0,
            active_voices: Vec::new(),
            next_voices: Vec::new(),
            sample_rate,
            crossfade_samples,
            current_crossfade_samples: 0,
            crossfade_curve,
            crossfade_envelope: Vec::new(),
            next_step_sample: 0,
            crossfade_active: false,
            absolute_sample: 0,
            clips,
            background_noise,
            scratch: Vec::new(),
            gpu_enabled: cfg.gpu,
            voice_gain: cfg.voice_gain,
            noise_gain: cfg.noise_gain,
            clip_gain: cfg.clip_gain,
            #[cfg(feature = "gpu")]
            gpu: GpuMixer::new(),
        }
    }

    /// Replace the current track data while preserving playback progress.
    pub fn update_track(&mut self, track: TrackData) {
        let abs_samples = self.absolute_sample as usize;

        self.crossfade_samples =
            (track.global_settings.crossfade_duration * self.sample_rate as f64) as usize;
        self.crossfade_curve = match track.global_settings.crossfade_curve.as_str() {
            "equal_power" => CrossfadeCurve::EqualPower,
            _ => CrossfadeCurve::Linear,
        };

        self.track = track.clone();

        self.clips.clear();
        for c in &track.clips {
            if let Ok(samples) = load_clip_file(&c.file_path, self.sample_rate as u32) {
                let start_sample = (c.start * self.sample_rate as f64) as usize;
                let position = if abs_samples > start_sample {
                    (abs_samples - start_sample) * 2
                } else {
                    0
                };
                self.clips.push(LoadedClip {
                    samples,
                    start_sample,
                    position,
                    gain: c.amp * self.clip_gain,
                });
            }
        }

        self.background_noise = if let Some(noise_cfg) = &track.background_noise {
            if !noise_cfg.file_path.is_empty() && noise_cfg.file_path.ends_with(".noise") {
                if let Ok(params) = crate::noise_params::load_noise_params(&noise_cfg.file_path) {
                    let total_duration: f64 = track.steps.iter().map(|s| s.duration).sum();
                    let samples = {
                        let lfo_freq = if params.transition {
                            params.start_lfo_freq
                        } else if params.lfo_freq != 0.0 {
                            params.lfo_freq
                        } else {
                            1.0 / 12.0
                        };
                        let sweeps: Vec<(f32, f32)> = if !params.sweeps.is_empty() {
                            params
                                .sweeps
                                .iter()
                                .map(|sw| (sw.start_min.max(1.0), sw.start_max.max(sw.start_min + 1.0)))
                                .collect()
                        } else {
                            vec![(1000.0, 10000.0)]
                        };
                        let qs = vec![25.0; sweeps.len()];
                        let casc = vec![10usize; sweeps.len()];
                        generate_swept_notch_noise(
                            total_duration as f32,
                            self.sample_rate as u32,
                            lfo_freq,
                            &sweeps,
                            &qs,
                            &casc,
                            params.start_lfo_phase_offset_deg,
                            params.start_intra_phase_offset_deg,
                            &params.noise_type,
                            &params.lfo_waveform,
                        )
                    };
                    let mut stereo = Vec::with_capacity(samples.len() * 2);
                    for s in samples {
                        stereo.push(s);
                        stereo.push(s);
                    }
                    let pos = (abs_samples * 2).min(stereo.len());
                    Some(BackgroundNoise {
                        samples: stereo,
                        position: pos,
                        gain: noise_cfg.amp,
                    })
                } else {
                    None
                }
            } else {
                None
            }
<<<<<<< HEAD
=======
            let pos = (abs_samples * 2).min(stereo.len());
            Some(BackgroundNoise {
                samples: stereo,
                position: pos,
                gain: noise_cfg.amp * self.noise_gain,
            })
>>>>>>> 51de7590
        } else {
            None
        };

        let mut remaining = abs_samples;
        self.current_step = 0;
        self.current_sample = 0;
        for (idx, step) in track.steps.iter().enumerate() {
            let step_samples = (step.duration * self.sample_rate as f64) as usize;
            if remaining < step_samples {
                self.current_step = idx;
                self.current_sample = remaining;
                break;
            }
            remaining = remaining.saturating_sub(step_samples);
        }

        self.active_voices.clear();
        self.next_voices.clear();
        self.crossfade_active = false;
        self.current_crossfade_samples = 0;
        self.next_step_sample = 0;
        #[cfg(feature = "gpu")]
        {
            self.gpu = GpuMixer::new();
        }
    }

    pub fn handle_command(&mut self, cmd: Command) {
        match cmd {
            Command::UpdateTrack(t) => self.update_track(t),
            Command::EnableGpu(enable) => {
                self.gpu_enabled = enable;
            }
        }
    }

    pub fn process_block(&mut self, buffer: &mut [f32]) {
        let frame_count = buffer.len() / 2;
        buffer.fill(0.0);

        if self.current_step >= self.track.steps.len() {
            return;
        }

        if self.active_voices.is_empty() && !self.crossfade_active {
            let step = &self.track.steps[self.current_step];
            self.active_voices = voices_for_step(step, self.sample_rate);
        }

        // Check if we need to start crossfade into the next step
        if !self.crossfade_active
            && self.crossfade_samples > 0
            && self.current_step + 1 < self.track.steps.len()
        {
            let step = &self.track.steps[self.current_step];
            let next_step = &self.track.steps[self.current_step + 1];
            if !steps_have_continuous_voices(step, next_step) {
                let step_samples = (step.duration * self.sample_rate as f64) as usize;
                let fade_len = self.crossfade_samples.min(step_samples);
                if self.current_sample >= step_samples.saturating_sub(fade_len) {
                    self.next_voices = voices_for_step(next_step, self.sample_rate);
                    self.crossfade_active = true;
                    self.next_step_sample = 0;
                    let next_samples = (next_step.duration * self.sample_rate as f64) as usize;
                    self.current_crossfade_samples =
                        self.crossfade_samples.min(step_samples).min(next_samples);
                    self.crossfade_envelope = if self.current_crossfade_samples <= 1 {
                        vec![0.0; self.current_crossfade_samples]
                    } else {
                        (0..self.current_crossfade_samples)
                            .map(|i| i as f32 / (self.current_crossfade_samples - 1) as f32)
                            .collect()
                    };
                }
            }
        }

        if self.crossfade_active {
            let len = buffer.len();
            let frames = len / 2;
            let mut prev_buf = vec![0.0f32; len];
            let mut next_buf = vec![0.0f32; len];

            for v in &mut self.active_voices {
                v.process(&mut prev_buf);
            }
            for v in &mut self.next_voices {
                v.process(&mut next_buf);
            }

            let out_gain = if self.active_voices.is_empty() {
                0.0
            } else {
                1.0 / self.active_voices.len() as f32
            };
            let in_gain = if self.next_voices.is_empty() {
                0.0
            } else {
                1.0 / self.next_voices.len() as f32
            };

            for i in 0..frames {
                let idx = i * 2;
                let progress = self.next_step_sample + i;
                if progress < self.current_crossfade_samples {
                    let ratio = if progress < self.crossfade_envelope.len() {
                        self.crossfade_envelope[progress]
                    } else {
                        progress as f32 / (self.current_crossfade_samples - 1) as f32
                    };
                    let (g_out, g_in) = self.crossfade_curve.gains(ratio);
                    buffer[idx] = prev_buf[idx] * g_out * out_gain + next_buf[idx] * g_in * in_gain;
                    buffer[idx + 1] =
                        prev_buf[idx + 1] * g_out * out_gain + next_buf[idx + 1] * g_in * in_gain;
                } else {
                    buffer[idx] = next_buf[idx] * in_gain;
                    buffer[idx + 1] = next_buf[idx + 1] * in_gain;
                }
            }

            self.current_sample += frames;
            self.next_step_sample += frames;

            self.active_voices.retain(|v| !v.is_finished());
            self.next_voices.retain(|v| !v.is_finished());

            if self.next_step_sample >= self.current_crossfade_samples {
                self.current_step += 1;
                self.current_sample = self.next_step_sample;
                self.next_step_sample = 0;
                self.active_voices = std::mem::take(&mut self.next_voices);
                self.crossfade_active = false;
                self.crossfade_envelope.clear();
                self.current_crossfade_samples = 0;
            }
        } else {
            // --- EFFICIENT GAIN STAGING FOR NORMAL PLAYBACK ---
            let num_voices = self.active_voices.len();
            if num_voices > 0 {
                if self.scratch.len() != buffer.len() {
                    self.scratch.resize(buffer.len(), 0.0);
                }
                if self.gpu_enabled {
                    #[cfg(feature = "gpu")]
                    {
                        let mut voice_bufs: Vec<Vec<f32>> = Vec::with_capacity(num_voices);
                        for voice in &mut self.active_voices {
                            let mut local = vec![0.0f32; buffer.len()];
                            voice.process(&mut local);
                            voice_bufs.push(local);
                        }
                        let refs: Vec<&[f32]> = voice_bufs.iter().map(|b| b.as_slice()).collect();
                        self.gpu.mix(&refs, buffer);
                    }
                    #[cfg(not(feature = "gpu"))]
                    {
                        // fallback to CPU mixing when GPU support is unavailable
                        let gain = 1.0 / num_voices as f32;
                        for voice in &mut self.active_voices {
                            self.scratch.fill(0.0);
                            voice.process(&mut self.scratch);
                            for i in 0..buffer.len() {
                                buffer[i] += self.scratch[i] * gain;
                            }
                        }
                    }
                } else {
                    let gain = 1.0 / num_voices as f32;
                    for voice in &mut self.active_voices {
                        self.scratch.fill(0.0);
                        voice.process(&mut self.scratch);
                        for i in 0..buffer.len() {
                            buffer[i] += self.scratch[i] * gain;
                        }
                    }
                }
            }

            self.active_voices.retain(|v| !v.is_finished());
            self.current_sample += frame_count;
            let step = &self.track.steps[self.current_step];
            let step_samples = (step.duration * self.sample_rate as f64) as usize;
            if self.current_sample >= step_samples {
                self.current_step += 1;
                self.current_sample = 0;
                self.active_voices.clear();
            }
        }

        for v in &mut buffer[..] {
            *v *= self.voice_gain;
        }

        let frames = frame_count;

        if let Some(noise) = &mut self.background_noise {
            for i in 0..frames {
                if noise.position + 1 >= noise.samples.len() {
                    break;
                }
                buffer[i * 2] += noise.samples[noise.position] * noise.gain;
                buffer[i * 2 + 1] += noise.samples[noise.position + 1] * noise.gain;
                noise.position += 2;
            }
        }

        let start_sample = self.absolute_sample as usize;
        for clip in &mut self.clips {
            if start_sample + frames < clip.start_sample {
                continue;
            }
            let mut pos = clip.position;
            if start_sample < clip.start_sample {
                let offset = clip.start_sample - start_sample;
                pos += offset * 2;
            }
            for i in 0..frames {
                let global_idx = start_sample + i;
                if global_idx < clip.start_sample {
                    continue;
                }
                if pos + 1 >= clip.samples.len() {
                    break;
                }
                buffer[i * 2] += clip.samples[pos] * clip.gain;
                buffer[i * 2 + 1] += clip.samples[pos + 1] * clip.gain;
                pos += 2;
            }
            clip.position = pos;
        }

        // Apply a soft clipper with smooth knee
        const THRESH: f32 = 0.95;
        for i in 0..buffer.len() {
            let x = buffer[i];
            buffer[i] = if x.abs() <= THRESH {
                x
            } else {
                let sign = x.signum();
                sign * (1.0 - (-((x.abs() - THRESH) / (1.0 - THRESH))).exp())
            };
        }

        self.absolute_sample += frame_count as u64;
    }
}

#[cfg(test)]
mod tests {
    use super::CrossfadeCurve;

    #[test]
    fn test_fade_curves_match_python() {
        let samples = 5;
        for curve in [CrossfadeCurve::Linear, CrossfadeCurve::EqualPower] {
            for i in 0..samples {
                let ratio = i as f32 / (samples - 1) as f32;
                let (g_out, g_in) = curve.gains(ratio);
                let (exp_out, exp_in) = match curve {
                    CrossfadeCurve::Linear => (1.0 - ratio, ratio),
                    CrossfadeCurve::EqualPower => {
                        let theta = ratio * std::f32::consts::FRAC_PI_2;
                        (theta.cos(), theta.sin())
                    }
                };
                assert!((g_out - exp_out).abs() < 1e-6);
                assert!((g_in - exp_in).abs() < 1e-6);
            }
        }
    }
}<|MERGE_RESOLUTION|>--- conflicted
+++ resolved
@@ -252,14 +252,7 @@
             } else {
                 None
             }
-<<<<<<< HEAD
-=======
-            Some(BackgroundNoise {
-                samples: stereo,
-                position: 0,
-                gain: noise_cfg.amp * cfg.noise_gain,
-            })
->>>>>>> 51de7590
+
         } else {
             None
         };
@@ -374,15 +367,13 @@
             } else {
                 None
             }
-<<<<<<< HEAD
-=======
+
             let pos = (abs_samples * 2).min(stereo.len());
             Some(BackgroundNoise {
                 samples: stereo,
                 position: pos,
                 gain: noise_cfg.amp * self.noise_gain,
             })
->>>>>>> 51de7590
         } else {
             None
         };

--- conflicted
+++ resolved
@@ -28,12 +28,10 @@
 once_cell = "1.19"
 symphonia = { version = "0.5.4", features = ["default", "mp3"] }
 getrandom = { version = "0.2", features = ["js"] }
-<<<<<<< HEAD
 clap = { version = "4", features = ["derive"] }
 ctrlc = "3"
-=======
 hound = "3.5.1"
->>>>>>> f5fbe181
+
 
 [target.'cfg(not(target_arch = "wasm32"))'.dependencies]
 cpal = "0.15.3"
--- conflicted
+++ resolved
@@ -33,11 +33,9 @@
 hound = "3.5.1"
 wgpu = { version = "0.19", optional = true }
 pollster = { version = "0.3", optional = true }
-<<<<<<< HEAD
 bytemuck = { version = "1.14", features = ["derive"], optional = true }
-=======
 toml = "0.7"
->>>>>>> 7eee4770
+
 
 
 [target.'cfg(not(target_arch = "wasm32"))'.dependencies]

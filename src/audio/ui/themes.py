--- conflicted
+++ resolved
@@ -26,15 +26,11 @@
 
 # Style sheet ensuring editable widgets use white text in the dark theme
 GLOBAL_STYLE_SHEET_DARK = """
-<<<<<<< HEAD
+
 QTreeWidget {
     color: #ffffff;
 }
-=======
->>>>>>> beaad79a
-QLineEdit, QComboBox, QSlider {
-    color: #ffffff;
-}
+
 """
     
 # Green cymatic theme derived from the example in README

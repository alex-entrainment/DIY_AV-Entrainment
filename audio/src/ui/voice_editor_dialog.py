--- conflicted
+++ resolved
@@ -1125,7 +1125,7 @@
                     value = None
             
             if value is not None:
-<<<<<<< HEAD
+
                 if (
                     param_type == 'float'
                     and getattr(self.app, 'prefs', None)
@@ -1133,13 +1133,7 @@
                     and is_amp_key(name)
                 ):
                     value = db_to_amplitude(float(value))
-=======
-                if param_type == 'float' and getattr(self.app, 'prefs', None) and getattr(self.app.prefs, 'amplitude_display_mode', 'absolute') == 'dB':
-                    nlow = name.lower()
-                    if any(s in nlow for s in ['amp', 'gain', 'level']):
-                        from utils.amp_utils import db_to_amplitude
-                        value = db_to_amplitude(float(value))
->>>>>>> a9305080
+
                 synth_params[name] = value
         
         # Collect envelope data
@@ -1155,20 +1149,14 @@
                         try:
                             if param_type == 'float':
                                 val = float(value_str.replace(',', '.'))
-<<<<<<< HEAD
+
                                 if (
                                     getattr(self.app, 'prefs', None)
                                     and getattr(self.app.prefs, 'amplitude_display_mode', 'absolute') == 'dB'
                                     and is_amp_key(name)
                                 ):
                                     val = db_to_amplitude(val)
-=======
-                                if getattr(self.app, 'prefs', None) and getattr(self.app.prefs, 'amplitude_display_mode', 'absolute') == 'dB':
-                                    nlow = name.lower()
-                                    if any(s in nlow for s in ['amp', 'gain', 'level']):
-                                        from utils.amp_utils import db_to_amplitude
-                                        val = db_to_amplitude(val)
->>>>>>> a9305080
+
                                 env_params[name] = val
                             elif param_type == 'int': 
                                 env_params[name] = int(value_str)
